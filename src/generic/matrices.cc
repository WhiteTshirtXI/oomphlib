--- conflicted
+++ resolved
@@ -5268,7 +5268,6 @@
       unsigned p = 0;
       int b_first_row = col_distribution_pt[blocki]->first_row(p);
       int b_nrow_local = col_distribution_pt[blocki]->nrow_local(p);
-<<<<<<< HEAD
 
       while (rowi < b_first_row ||
              rowi >= b_nrow_local + b_first_row)
@@ -5287,26 +5286,6 @@
     oomph_info << "RRR33 Generate p_for_rows: " << RRR33diff << std::endl; 
   }
 
-=======
-
-      while (rowi < b_first_row ||
-             rowi >= b_nrow_local + b_first_row)
-      {
-        p++;
-        b_first_row = col_distribution_pt[blocki]->first_row(p);
-        b_nrow_local = col_distribution_pt[blocki]->nrow_local(p);
-      }
-      p_for_rows[blocki][rowi] = p;
-    }
-  }
-  double RRR33end = TimingHelpers::timer();
-  if(debug_flag)
-  {
-    double RRR33diff = RRR33end-RRR33start;
-    oomph_info << "RRR33 Generate p_for_rows: " << RRR33diff << std::endl; 
-  }
-
->>>>>>> 714fc2fd
   double RRR4start = TimingHelpers::timer();
   // determine nnz of all blocks on this processor only.
   // This is used to create storage space.
@@ -5419,7 +5398,6 @@
 //CALLGRIND_STOP_INSTRUMENTATION;
 //CALLGRIND_DUMP_STATS_AT(myrankstring.c_str());
 
-<<<<<<< HEAD
 
   double RRR5end = TimingHelpers::timer();
   if(debug_flag)
@@ -5428,16 +5406,6 @@
     oomph_info << "RRR5 done the values: " << RRR5diff << std::endl; 
   }
 
-=======
-
-  double RRR5end = TimingHelpers::timer();
-  if(debug_flag)
-  {
-    double RRR5diff = RRR5end-RRR5start;
-    oomph_info << "RRR5 done the values: " << RRR5diff << std::endl; 
-  }
-
->>>>>>> 714fc2fd
   double RRR6start = TimingHelpers::timer();
   // Get the number of columns of the result matrix.
   unsigned res_ncol = 0;
